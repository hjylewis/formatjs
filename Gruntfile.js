--- conflicted
+++ resolved
@@ -81,12 +81,8 @@
             dest: 'dist/react-intl.js',
 
             options: {
-<<<<<<< HEAD
-                namespace: 'ReactIntl'
-=======
-                namespace: 'ReactIntlMixin',
+                namespace : 'ReactIntl',
                 sourceRoot: 'react-intl/'
->>>>>>> 6a25caa1
             }
         },
 
