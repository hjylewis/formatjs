--- conflicted
+++ resolved
@@ -1,7 +1,7 @@
 import expect, {createSpy, spyOn} from 'expect';
 import React from 'react';
 import {mount} from 'enzyme';
-import {generateIntlContext, makeMockContext, shallowDeep} from '../utils';
+import {generateIntlContext, makeMockContext, shallowDeep} from '../testUtils';
 import FormattedMessage from '../../../src/components/message';
 
 const mockContext = makeMockContext(
@@ -29,23 +29,27 @@
         expect(FormattedMessage.displayName).toBeA('string');
     });
 
-<<<<<<< HEAD
-    it('throws when <IntlProvider> is missing from ancestry', () => {
+    it('throws when <IntlProvider> is missing from ancestry and there is no defaultMessage', () => {
         const FormattedMessage = mockContext(null);
         expect(() => shallowDeep(<FormattedMessage />, 2)).toThrow(
-=======
-    it('throws when <IntlProvider> is missing from ancestry and there is no defaultMessage', () => {
-        expect(() => renderer.render(<FormattedMessage />)).toThrow(
->>>>>>> fb91932f
             '[React Intl] Could not find required `intl` object. <IntlProvider> needs to exist in the component ancestry.'
         );
     });
 
     it('should work if <IntlProvider> is missing from ancestry but there is defaultMessage', () => {
-        renderer.render(<FormattedMessage id="hello" defaultMessage="Hello" />);
-        expect(renderer.getRenderOutput()).toEqualJSX(
-            <span>Hello</span>
-        );
+        const FormattedMessage = mockContext(null);
+
+        const rendered = shallowDeep(
+          <FormattedMessage
+            id="hello"
+            defaultMessage="Hello"
+          />,
+          2
+        );
+
+        expect(rendered.type()).toBe('span');
+        expect(rendered.text()).toBe('Hello');
+
         expect(consoleError.calls.length).toBe(1);
     });
 
@@ -140,13 +144,8 @@
         );
     });
 
-<<<<<<< HEAD
-    it('accepts `tagName` prop', () => {
-        const FormattedMessage = mockContext(intl);
-=======
     it('accepts string as `tagName` prop', () => {
-        const {intl} = intlProvider.getChildContext();
->>>>>>> fb91932f
+        const FormattedMessage = mockContext(intl);
         const descriptor = {
             id: 'hello',
             defaultMessage: 'Hello, World!',
@@ -154,7 +153,10 @@
         const tagName = 'p';
 
         const rendered = shallowDeep(
-          <FormattedMessage {...descriptor} tagName={tagName} />,
+          <FormattedMessage
+            {...descriptor}
+            tagName={tagName}
+          />,
           2
         );
 
@@ -162,18 +164,24 @@
     });
 
     it('accepts an react element as `tagName` prop', () => {
-        const {intl} = intlProvider.getChildContext();
+        const FormattedMessage = mockContext(intl);
         const descriptor = {
             id: 'hello',
             defaultMessage: 'Hello, World!',
         };
 
-        const H1 = (children) => <h1>{children}</h1>
-        const el = <FormattedMessage {...descriptor} tagName={H1} />;
-
-        renderer.render(el, {intl});
-        expect(renderer.getRenderOutput()).toEqualJSX(
-            <H1>{intl.formatMessage(descriptor)}</H1>
+        const H1 = ({ children }) => <h1>{children}</h1>
+        const rendered = shallowDeep(
+          <FormattedMessage
+            {...descriptor}
+            tagName={H1}
+          />,
+          2
+        );
+
+        expect(rendered.type()).toBe(H1);
+        expect(rendered.dive().text()).toBe(
+          intl.formatMessage(descriptor)
         );
     });
 
